--- conflicted
+++ resolved
@@ -13,16 +13,6 @@
     assert intensity_to <= 1.0, "'intensity_to' should be smaller than or equal to 1.0."
     assert intensity_from <= intensity_to, "'intensity_from' should be smaller than or equal to 'intensity_to'."
 
-<<<<<<< HEAD
-    if spectrum.intensities.size > 0:
-        scale_factor = numpy.max(spectrum.intensities)
-        intensities = spectrum.intensities / scale_factor
-
-        condition = numpy.logical_and(intensity_from <= intensities, intensities <= intensity_to)
-
-        spectrum.mz = spectrum.mz[condition]
-        spectrum.intensities = spectrum.intensities[condition]
-=======
     if spectrum.peaks.intensities.size > 0:
         scale_factor = numpy.max(spectrum.peaks.intensities)
         normalized_intensities = spectrum.peaks.intensities / scale_factor
@@ -31,6 +21,5 @@
 
         spectrum.peaks = Spikes(mz=spectrum.peaks.mz[condition],
                                 intensities=spectrum.peaks.intensities[condition])
->>>>>>> 9e30edca
 
     return spectrum