--- conflicted
+++ resolved
@@ -8,66 +8,6 @@
 logger = logging.getLogger("matchms")
 
 
-<<<<<<< HEAD
-def repair_not_matching_annotation(spectrum_in: Spectrum):
-    """When smiles and inchi do not match the annotation that matches parent mass will be kept"""
-    if spectrum_in is None:
-        return None
-    spectrum = spectrum_in.clone()
-    # Check if smiles, inchi and inchikey are valid
-    if not _check_fully_annotated(spectrum):
-        if not is_valid_inchi(spectrum.get("inchi")) and \
-           not is_valid_smiles(spectrum.get("smiles")) and \
-           not is_valid_smiles(spectrum.get("inchikey")):
-            logger.info("No valid annotation was available for the spectrum, "
-                        "so repair_not_matching_annotation was not run")
-        else:
-            logger.warning("Please first run repair_inchi_from_smiles, repair_smiles_from_inchi and repair_inchikey. "
-                           "The spectrum had partly valid annotations, "
-                           "this shows that these repair functions were not yet run.")
-        return spectrum
-    smiles = spectrum.get("smiles")
-    inchi = spectrum.get("inchi")
-    inchikey = spectrum.get("inchikey")
-
-    # Check if smiles and inchi match
-    if convert_smiles_to_inchi(smiles) != inchi:
-        # There is a mismatch between smiles and inchi
-        parent_mass = spectrum.get("parent_mass")
-        smiles_correct = _check_smiles_and_parent_mass_match(smiles, parent_mass, 0.1)
-        inchi_correct = _check_smiles_and_parent_mass_match(convert_inchi_to_smiles(inchi), parent_mass, 0.1)
-        if smiles_correct and inchi_correct:
-            logger.warning("The smiles and inchi are not matching, but both match the parent mass. "
-                           "Smiles = %s, inchi = %s, inchikey = %s", smiles, inchi, inchikey)
-            return spectrum
-        if smiles_correct and not inchi_correct:
-            # repair the inchi from the smiles
-            new_inchi = convert_smiles_to_inchi(smiles)
-            spectrum.set("inchi", new_inchi)
-            logger.info("The inchi has been changed from %s to %s"
-                        "The new inchi matches the parent mass, while the old one did not", inchi, new_inchi)
-        else:
-            # repair the smiles from the inchi
-            new_smiles = convert_inchi_to_smiles(inchi)
-            spectrum.set("smiles", new_smiles)
-            logger.info("The smiles has been changed from %s to %s, to match the inchi. "
-                        "The new smiles matches the parent mass, while the old one did not", smiles, new_smiles)
-
-    # Check if the inchikey matches the inchi
-    new_inchikey = convert_inchi_to_inchikey(spectrum.get("inchi"))
-    if is_valid_inchikey(inchikey):
-        if inchikey == new_inchikey:
-            # The inchi, smiles and inchikey all already matched
-            return spectrum
-    # The smiles and inchi (now) match, but the inchikey is still wrong
-    # Repair inchikey
-    logger.info("The inchikey has been changed from %s to %s", inchikey, new_inchikey)
-    spectrum.set("inchikey", new_inchikey)
-    return spectrum
-
-
-=======
->>>>>>> adca3535
 def require_valid_annotation(spectrum: Spectrum):
     """Removes spectra that are not fully annotated (correct and matching, smiles, inchi and inchikey)"""
     if spectrum is None:
