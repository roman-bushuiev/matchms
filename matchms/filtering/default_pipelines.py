--- conflicted
+++ resolved
@@ -61,12 +61,9 @@
                  msfilters.add_fingerprint,
                  msfilters.add_losses,
                  msfilters.repair_parent_mass_match_smiles_wrapper,
-<<<<<<< HEAD
-                 msfilters.require_number_of_peaks_below_maximum]
-=======
+                 msfilters.require_number_of_peaks_below_maximum,
                  (msfilters.repair_adduct_and_parent_mass_based_on_smiles, {'mass_tolerance': 0.1}),
                  ]
->>>>>>> b72d7f2d
 
 BASIC_FILTERS = HARMONIZE_METADATA_FIELD_NAMES + DERIVE_METADATA_IN_WRONG_FIELD + HARMONIZE_METADATA_ENTRIES
 DEFAULT_FILTERS = BASIC_FILTERS + [msfilters.normalize_intensities, ] + REQUIRE_COMPLETE_METADATA + DERIVE_MISSING_METADATA
