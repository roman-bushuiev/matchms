--- conflicted
+++ resolved
@@ -42,11 +42,8 @@
 ]
 REQUIRE_COMPLETE_ANNOTATION = [(msfilters.require_parent_mass_match_smiles, {'mass_tolerance': 0.1}),
                                msfilters.require_valid_annotation,
-<<<<<<< HEAD
-                               msfilters.require_matching_adduct_precursor_mz_parent_mass]
-=======
+                               msfilters.require_matching_adduct_precursor_mz_parent_mass,
                                msfilters.require_matching_adduct_and_ionmode]
->>>>>>> 401a43d0
 CLEAN_PEAKS = [(msfilters.select_by_mz, {"mz_from": 0, "mz_to": 1000}),
                (msfilters.select_by_relative_intensity, {"intensity_from": 0.001}),
                (msfilters.reduce_to_number_of_peaks, {"n_max": 1000}),
