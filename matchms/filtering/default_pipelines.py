--- conflicted
+++ resolved
@@ -33,13 +33,8 @@
                              (msfilters.require_correct_ionmode, {"ion_mode_to_keep": "both"}), ]
 REPAIR_ANNOTATION = [
     (msfilters.repair_smiles_of_salts, {'mass_tolerance': 0.1}),
-<<<<<<< HEAD
-    (msfilters.repair_parent_mass_is_mol_wt, {'mass_tolerance': 0.1}),
+    (msfilters.repair_parent_mass_is_molar_mass, {'mass_tolerance': 0.1}),
     (msfilters.repair_adduct_and_parent_mass_based_on_smiles, {'mass_tolerance': 0.1}),
-=======
-    (msfilters.repair_parent_mass_is_molar_mass, {'mass_tolerance': 0.1}),
-    (msfilters.repair_adduct_based_on_smiles, {'mass_tolerance': 0.1}),
->>>>>>> 84233e33
     msfilters.repair_not_matching_annotation,
     (msfilters.derive_annotation_from_compound_name, {"mass_tolerance": 0.1}),
 ]
