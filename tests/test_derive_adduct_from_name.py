--- conflicted
+++ resolved
@@ -1,79 +1,35 @@
-<<<<<<< HEAD
 import pytest
+from testfixtures import LogCapture
 from matchms.filtering import derive_adduct_from_name
+from matchms.logging_functions import reset_matchms_logger
+from matchms.logging_functions import set_matchms_logger_level
 from .builder_Spectrum import SpectrumBuilder
 
 
-@pytest.mark.parametrize("metadata, remove_adduct_from_name, expected_adduct, expected_name", [
-    [{"compound_name": "peptideXYZ [M+H+K]"}, True, "[M+H+K]", "peptideXYZ"],
-    [{"compound_name": "peptideXYZ [M+H+K]", "adduct": "M+H"}, True, "M+H", "peptideXYZ"],
-    [{"compound_name": "peptideXYZ [M+H+K]"}, False, "[M+H+K]", "peptideXYZ [M+H+K]"],
-    [{"name": ""}, True, None, None]
+@pytest.mark.parametrize("metadata, remove_adduct_from_name, expected_adduct, expected_name, removed_adduct", [
+    [{"compound_name": "peptideXYZ [M+H+K]"}, True, "[M+H+K]", "peptideXYZ", "[M+H+K]"],
+    [{"compound_name": "peptideXYZ [M+H+K]", "adduct": "M+H"}, True, "M+H", "peptideXYZ", "[M+H+K]"],
+    [{"compound_name": "peptideXYZ [M+H+K]"}, False, "[M+H+K]", "peptideXYZ [M+H+K]", None],
+    [{"name": ""}, True, None, None, None]
 ])
-def test_derive_adduct_from_name_parametrized(metadata, remove_adduct_from_name, expected_adduct, expected_name):
+def test_derive_adduct_from_name_parametrized(metadata, remove_adduct_from_name, expected_adduct, expected_name, removed_adduct):
+    set_matchms_logger_level("INFO")
     spectrum_in = SpectrumBuilder().with_metadata(metadata).build()
 
-    spectrum = derive_adduct_from_name(spectrum_in, remove_adduct_from_name=remove_adduct_from_name)
-=======
-import numpy
-from testfixtures import LogCapture
-from matchms import Spectrum
-from matchms.filtering import derive_adduct_from_name
-from matchms.logging_functions import reset_matchms_logger
-from matchms.logging_functions import set_matchms_logger_level
-
-
-def test_derive_adduct_from_name():
-    set_matchms_logger_level("INFO")
-    spectrum_in = Spectrum(mz=numpy.array([], dtype="float"),
-                           intensities=numpy.array([], dtype="float"),
-                           metadata={"compound_name": "peptideXYZ [M+H+K]"})
     with LogCapture() as log:
-        spectrum = derive_adduct_from_name(spectrum_in)
-
-    assert spectrum.get("adduct") == "[M+H+K]", "Expected different adduct."
-    assert spectrum.get("compound_name") == "peptideXYZ", "Expected different cleaned name."
-
-    log.check(
-        ('matchms', 'INFO', 'Removed adduct [M+H+K] from compound name.'),
-        ('matchms', 'INFO', 'Added adduct [M+H+K] to metadata.')
-    )
-    reset_matchms_logger()
-
-
-def test_derive_adduct_from_name_dont_overwrite_present_adduct():
-    spectrum_in = Spectrum(mz=numpy.array([], dtype="float"),
-                           intensities=numpy.array([], dtype="float"),
-                           metadata={"compound_name": "peptideXYZ [M+H+K]",
-                                     "adduct": "M+H"})
-
-    spectrum = derive_adduct_from_name(spectrum_in)
-
-    assert spectrum.get("adduct") == "M+H", "Expected different adduct."
-    assert spectrum.get("compound_name") == "peptideXYZ", "Expected different cleaned name."
-
-
-def test_derive_adduct_from_name_dont_remove_from_name():
-    spectrum_in = Spectrum(mz=numpy.array([], dtype="float"),
-                           intensities=numpy.array([], dtype="float"),
-                           metadata={"compound_name": "peptideXYZ [M+H+K]"})
-
-    spectrum = derive_adduct_from_name(spectrum_in, remove_adduct_from_name=False)
-
-    assert spectrum.get("adduct") == "[M+H+K]", "Expected different adduct."
-    assert spectrum.get("compound_name") == spectrum_in.get("compound_name"), "Expected no change to name."
-
-
-def test_derive_adduct_from_name_no_compound_name_empty_name():
-    spectrum_in = Spectrum(mz=numpy.array([], dtype="float"),
-                           intensities=numpy.array([], dtype="float"),
-                           metadata={"name": ""})
-
-    spectrum = derive_adduct_from_name(spectrum_in)
->>>>>>> 5e0b0392
+        spectrum = derive_adduct_from_name(spectrum_in, remove_adduct_from_name=remove_adduct_from_name)
 
     assert spectrum.get("adduct") == expected_adduct, "Expected different adduct."
     assert spectrum.get("compound_name") == expected_name, "Expected different cleaned name."
+
+    expected_log = list()
+    if spectrum.get("compound_name") != spectrum_in.get("compound_name"):
+        expected_log.append(('matchms', 'INFO', f'Removed adduct {removed_adduct} from compound name.'))
+    if spectrum.get("adduct") != spectrum_in.get("adduct"):
+        expected_log.append(('matchms', 'INFO', f'Added adduct {expected_adduct} to metadata.'))
+
+    log.check(*expected_log)
+    reset_matchms_logger()
 
 
 def test_empty_spectrum():
