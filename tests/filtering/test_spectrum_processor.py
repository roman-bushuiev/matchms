import numpy as np
import pytest
from matchms import SpectrumProcessor
from matchms.filtering.SpectrumProcessor import ProcessingReport
from ..builder_Spectrum import SpectrumBuilder


@pytest.fixture
def spectrums():
    metadata1 = {"charge": "+1",
                 "pepmass": 100}
    metadata2 = {"charge": "-1",
                 "pepmass": 102}
    metadata3 = {"charge": -1,
                 "pepmass": 104}

    s1 = SpectrumBuilder().with_metadata(metadata1).build()
    s2 = SpectrumBuilder().with_metadata(metadata2).build()
    s3 = SpectrumBuilder().with_metadata(metadata3).build()
    return [s1, s2, s3]


def test_filter_sorting_and_output():
    processing = SpectrumProcessor("default")
    expected_filters = ['make_charge_int',
                        'add_compound_name',
                        ('derive_adduct_from_name', {'remove_adduct_from_name': True}),
                        ('derive_formula_from_name', {'remove_formula_from_name': True}),
                        'clean_compound_name',
                        'interpret_pepmass',
                        'add_precursor_mz',
                        'derive_ionmode',
                        'correct_charge',
                        ('require_precursor_mz', {'minimum_accepted_mz': 10.0}),
                        ('add_parent_mass',
                         {'estimate_from_adduct': True, 'overwrite_existing_entry': False}),
                        ('harmonize_undefined_inchikey', {'aliases': None, 'undefined': ''}),
                        ('harmonize_undefined_inchi', {'aliases': None, 'undefined': ''}),
                        ('harmonize_undefined_smiles', {'aliases': None, 'undefined': ''}),
                        'repair_inchi_inchikey_smiles',
                        'normalize_intensities']
    assert processing.processing_steps == expected_filters


@pytest.mark.parametrize("filter_step, expected", [
    [("add_parent_mass", {'estimate_from_adduct': False}),
     ('add_parent_mass', {'estimate_from_adduct': False, 'overwrite_existing_entry': False})],
    ["derive_adduct_from_name",
     ('derive_adduct_from_name', {'remove_adduct_from_name': True})],
    [("require_correct_ionmode", {"ion_mode_to_keep": "both"}),
     ("require_correct_ionmode", {"ion_mode_to_keep": "both"})],
])
def test_overwrite_default_settings(filter_step, expected):
    """Test if both default settings and set settings are returned in processing steps"""
    processor = SpectrumProcessor(None)
    processor.add_filter(filter_step)
    expected_filters = [expected]
    assert processor.processing_steps == expected_filters


def test_incomplete_parameters():
    """Test if an error is raised when running an incomplete command"""
    with pytest.raises(AssertionError):
        processor = SpectrumProcessor(None)
        processor.add_filter("require_correct_ionmode")


def test_string_output():
    processing = SpectrumProcessor("minimal")
    expected_str = "SpectrumProcessor\nProcessing steps:\n- make_charge_int\n- interpret_pepmass" \
                   "\n- derive_ionmode\n- correct_charge"
    assert str(processing) == expected_str


@pytest.mark.parametrize("metadata, expected", [
    [{}, None],
    [{"ionmode": "positive"}, {"ionmode": "positive", "charge": 1}],
    [{"ionmode": "positive", "charge": 2}, {"ionmode": "positive", "charge": 2}],
])
def test_add_matchms_filter(metadata, expected):
    spectrum_in = SpectrumBuilder().with_metadata(metadata).build()
    processor = SpectrumProcessor("minimal")
    processor.add_matchms_filter(("require_correct_ionmode",
                                  {"ion_mode_to_keep": "both"}))
    spectrum = processor.process_spectrum(spectrum_in)
    if expected is None:
        assert spectrum is None
    else:
        assert dict(spectrum.metadata) == expected


def test_no_filters():
    spectrum_in = SpectrumBuilder().with_metadata({}).build()
    processor = SpectrumProcessor(predefined_pipeline=None)
    with pytest.raises(TypeError) as msg:
        _ = processor.process_spectrum(spectrum_in)
    assert str(msg.value) == "No filters to process"


def test_unknown_keyword():
    with pytest.raises(ValueError) as msg:
        _ = SpectrumProcessor(predefined_pipeline="something_wrong")
    assert "Unknown processing pipeline" in str(msg.value)


def test_filter_spectrums(spectrums):
    processor = SpectrumProcessor("minimal")
    spectrums = processor.process_spectrums(spectrums)
    assert len(spectrums) == 3
    actual_masses = [s.get("precursor_mz") for s in spectrums]
    expected_masses = [100, 102, 104]
    assert actual_masses == expected_masses


def test_filter_spectrums_report(spectrums):
    processor = SpectrumProcessor("minimal")
    spectrums, report = processor.process_spectrums(spectrums, create_report=True)
    assert len(spectrums) == 3
    actual_masses = [s.get("precursor_mz") for s in spectrums]
    expected_masses = [100, 102, 104]
    assert actual_masses == expected_masses
    assert report.counter_number_processed == 3
    assert report.counter_changed_spectrum == {'make_charge_int': 2, 'interpret_pepmass': 3, 'derive_ionmode': 3}
    report_df = report.to_dataframe()
    assert np.all(report_df.loc[["make_charge_int", "interpret_pepmass", "derive_ionmode"]].values == np.array(
        [[0, 2],
         [0, 3],
         [0, 3]]))


def test_processing_report_class(spectrums):
    processing_report = ProcessingReport()
    for s in spectrums:
        spectrum_processed = s.clone()
        spectrum_processed.set("smiles", "test")
        processing_report.add_to_report(s, spectrum_processed, "test_filter")

    assert not processing_report.counter_removed_spectrums
    assert processing_report.counter_changed_spectrum == {"test_filter": 3}


def test_adding_custom_filter(spectrums):
    def nonsense_inchikey(s):
        s_in = s.clone()
        s_in.set("inchikey", "NONSENSE")
        return s_in

    processor = SpectrumProcessor("minimal")
    processor.add_custom_filter(nonsense_inchikey)
    filters = processor.filters
    assert filters[-1].__name__ == "nonsense_inchikey"
    spectrums, report = processor.process_spectrums(spectrums, create_report=True)
    assert report.counter_number_processed == 3
    assert report.counter_changed_spectrum == {'make_charge_int': 2, 'interpret_pepmass': 3,
                                               'derive_ionmode': 3, 'nonsense_inchikey': 3}
    assert spectrums[0].get("inchikey") == "NONSENSE", "Custom filter not executed properly"


def test_adding_custom_filter_with_parameters(spectrums):
    def nonsense_inchikey_multiple(s, number):
        s_in = s.clone()
        s_in.set("inchikey", number * "NONSENSE")
        return s_in

    processor = SpectrumProcessor("minimal")
    processor.add_custom_filter(nonsense_inchikey_multiple, {"number": 2})
    filters = processor.filters
    assert filters[-1].__name__ == "nonsense_inchikey_multiple"
    spectrums, report = processor.process_spectrums(spectrums, create_report=True)
    assert report.counter_number_processed == 3
    assert report.counter_changed_spectrum == {'make_charge_int': 2, 'interpret_pepmass': 3,
                                               'derive_ionmode': 3, 'nonsense_inchikey_multiple': 3}
    assert spectrums[0].get("inchikey") == "NONSENSENONSENSE", "Custom filter not executed properly"


@pytest.mark.parametrize("filter_position, expected", [
    [0, 0],
    [1, 1],
    [2, 2],
    [3, 3],
    [None, 4],
    [5, 4],
    [6, 4]
])
def test_add_custom_filter_in_position(filter_position, expected):
    def nonsense_inchikey_multiple(s, number):
        s.set("inchikey", number * "NONSENSE")
        return s

    processor = SpectrumProcessor("minimal")
    processor.add_custom_filter(nonsense_inchikey_multiple, {"number": 2},
                                filter_position=filter_position)
    filters = processor.filters

    assert filters[expected].__name__ == "nonsense_inchikey_multiple"


def test_add_filter_with_custom(spectrums):
    def nonsense_inchikey_multiple(s, number):
        s.set("inchikey", number * "NONSENSE")
        return s

    processor = SpectrumProcessor("minimal")
    processor.add_filter((nonsense_inchikey_multiple, {"number": 2}))
    filters = processor.filters

    assert filters[-1].__name__ == "nonsense_inchikey_multiple"
    spectrums, _ = processor.process_spectrums(spectrums, create_report=True)
    assert spectrums[0].get("inchikey") == "NONSENSENONSENSE", "Custom filter not executed properly"


def test_add_filter_with_matchms_filter(spectrums):
    processor = SpectrumProcessor("minimal")
    processor.add_filter(("require_correct_ionmode",
                          {"ion_mode_to_keep": "both"}))
    filters = processor.filters
    assert filters[-1].__name__ == "require_correct_ionmode"
    spectrums, _ = processor.process_spectrums(spectrums, create_report=True)
<<<<<<< HEAD
    assert not spectrums, "Expected to be empty list"


def test_all_filters_is_complete():
    """Checks that the global varible ALL_FILTERS contains all the available filters

    This is important, since performing tests in the wrong order can make some filters useless.
    """

    def get_functions_from_file(file_path):
        """Gets all python functions in a file"""
        with open(file_path, 'r', encoding="utf-8") as file:
            tree = ast.parse(file.read(), filename=file_path)
        functions = []
        for node in ast.walk(tree):
            if isinstance(node, ast.FunctionDef):
                functions.append(node.name)
        return functions

    current_dir = os.path.dirname(os.path.abspath(__file__))
    filtering_directory = os.path.join(current_dir, "../../matchms/filtering")
    directories_with_filters = ["metadata_processing",
                                "peak_processing"]

    all_filters = [filter.__name__ for filter in ALL_FILTERS]
    list_of_filter_function_names = []
    for directory_with_filters in directories_with_filters:
        directory_with_filters = os.path.join(filtering_directory, directory_with_filters)
        scripts = os.listdir(directory_with_filters)
        for script in scripts:
            # Remove __init__
            if script[0] == "_":
                break
            if script[-3:] == ".py":
                functions = get_functions_from_file(os.path.join(directory_with_filters, script))
                for function in functions:
                    if function[0] != "_":
                        list_of_filter_function_names.append((script, function))
    for script, filter_function in list_of_filter_function_names:
        assert filter_function in all_filters, \
            f"The function {filter_function} in the script {script} is not given in ALL_FILTERS, " \
            f"this should be added to ensure a correct order of filter functions." \
            f"If this function is not a filter add a _ before the function name"


def test_all_filters_no_duplicates():
    all_filters = [filter.__name__ for filter in ALL_FILTERS]
    assert len(all_filters) == len(set(all_filters)), "One of the filters appears twice in ALL_FILTERS"
=======
    assert not spectrums, "Expected to be empty list"
>>>>>>> 4cf9647b
<|MERGE_RESOLUTION|>--- conflicted
+++ resolved
@@ -216,55 +216,4 @@
     filters = processor.filters
     assert filters[-1].__name__ == "require_correct_ionmode"
     spectrums, _ = processor.process_spectrums(spectrums, create_report=True)
-<<<<<<< HEAD
-    assert not spectrums, "Expected to be empty list"
-
-
-def test_all_filters_is_complete():
-    """Checks that the global varible ALL_FILTERS contains all the available filters
-
-    This is important, since performing tests in the wrong order can make some filters useless.
-    """
-
-    def get_functions_from_file(file_path):
-        """Gets all python functions in a file"""
-        with open(file_path, 'r', encoding="utf-8") as file:
-            tree = ast.parse(file.read(), filename=file_path)
-        functions = []
-        for node in ast.walk(tree):
-            if isinstance(node, ast.FunctionDef):
-                functions.append(node.name)
-        return functions
-
-    current_dir = os.path.dirname(os.path.abspath(__file__))
-    filtering_directory = os.path.join(current_dir, "../../matchms/filtering")
-    directories_with_filters = ["metadata_processing",
-                                "peak_processing"]
-
-    all_filters = [filter.__name__ for filter in ALL_FILTERS]
-    list_of_filter_function_names = []
-    for directory_with_filters in directories_with_filters:
-        directory_with_filters = os.path.join(filtering_directory, directory_with_filters)
-        scripts = os.listdir(directory_with_filters)
-        for script in scripts:
-            # Remove __init__
-            if script[0] == "_":
-                break
-            if script[-3:] == ".py":
-                functions = get_functions_from_file(os.path.join(directory_with_filters, script))
-                for function in functions:
-                    if function[0] != "_":
-                        list_of_filter_function_names.append((script, function))
-    for script, filter_function in list_of_filter_function_names:
-        assert filter_function in all_filters, \
-            f"The function {filter_function} in the script {script} is not given in ALL_FILTERS, " \
-            f"this should be added to ensure a correct order of filter functions." \
-            f"If this function is not a filter add a _ before the function name"
-
-
-def test_all_filters_no_duplicates():
-    all_filters = [filter.__name__ for filter in ALL_FILTERS]
-    assert len(all_filters) == len(set(all_filters)), "One of the filters appears twice in ALL_FILTERS"
-=======
-    assert not spectrums, "Expected to be empty list"
->>>>>>> 4cf9647b
+    assert not spectrums, "Expected to be empty list"