--- conflicted
+++ resolved
@@ -1,30 +1,18 @@
 import pytest
-<<<<<<< HEAD
-from matchms.filtering import derive_inchikey_from_inchi
-from .builder_Spectrum import SpectrumBuilder
-=======
 from testfixtures import LogCapture
-from matchms import Spectrum
 from matchms.filtering import derive_inchikey_from_inchi
 from matchms.logging_functions import reset_matchms_logger
 from matchms.logging_functions import set_matchms_logger_level
->>>>>>> 5e0b0392
+from .builder_Spectrum import SpectrumBuilder
 
 
 def test_derive_inchikey_from_inchi():
     """Test if conversion from inchi and inchikey works."""
     pytest.importorskip("rdkit")
-<<<<<<< HEAD
+    set_matchms_logger_level("INFO")
     spectrum_in = SpectrumBuilder().with_metadata(
         {"inchi": '"InChI=1S/C6H12/c1-2-4-6-5-3-1/h1-6H2"',
          "inchikey": 'n/a'}).build()
-=======
-    set_matchms_logger_level("INFO")
-    spectrum_in = Spectrum(mz=numpy.array([], dtype='float'),
-                           intensities=numpy.array([], dtype='float'),
-                           metadata={"inchi": '"InChI=1S/C6H12/c1-2-4-6-5-3-1/h1-6H2"',
-                                     "inchikey": 'n/a'})
->>>>>>> 5e0b0392
 
     with LogCapture() as log:
         spectrum = derive_inchikey_from_inchi(spectrum_in)
