--- conflicted
+++ resolved
@@ -14,11 +14,8 @@
 - repair_adduct_based_on_smiles does not repair adducts [M]+ and [M]- anymore, since these cases could also be due to a mistake in filling in the parent mass instead of the precursor mz. 
 - repair_parent_mass_is_molar_weight does only repair parent mass and does not change the precursor mz.
 - Change repair_parent_mass_is_mol_wt to repair_parent_mass_is_molar_mass
-<<<<<<< HEAD
 - Use StackedSparseArray for MetadataMatch equal_match when array_type is sparse [#642](https://github.com/matchms/matchms/pull/642)
-=======
 - Set RDKIT version to rdkit = ">=2023.3.2,<2023.9.5" to fix installation issues. 
->>>>>>> 66eb0118
 
 ## [0.24.4] -2024-01-16
 ### changed
