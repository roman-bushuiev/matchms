# Changelog

All notable changes to this project will be documented in this file.

The format is based on [Keep a Changelog](https://keepachangelog.com/en/1.0.0/),
and this project adheres to [Semantic Versioning](https://semver.org/spec/v2.0.0.html).
<<<<<<< HEAD
## unreleased
### Added
- filters `require_retention_time` and `require_retention_index`. [#585](https://github.com/matchms/matchms/pull/602)
=======
## [0.24.4] -2024-01-16
### changed
- return processing_report by pipeline

## [0.24.3] -2024-01-16
### changed
- Removed repair_precursor_is_parent_mass
>>>>>>> 7f2357b4

## [0.24.1] -2024-01-16

- Derive_ionmode now also derives ionmode from charge, before it was only derived from the adduct. 
### Fixed
- Fix to handle spectra with empty peak arrays. [#598](https://github.com/matchms/matchms/issues/598)
- Fix instability introduced in CosineGreedy by `np.argsort`. [#595](https://github.com/matchms/matchms/issues/595)

### Changed
- Speed up save_to_mgf by preventing repetitive file opening
- Code refactoring for import functions [#593](https://github.com/matchms/matchms/pull/593).

## [0.24.0] -2023-11-21
### Added
- Option to set custom key replacements [#547](https://github.com/matchms/matchms/pull/547)
- Option to set the export style in `save_as_mgf` and `save_as_json` to choose other than matchms styles such as `nist`, `riken`, `gnps` [#557](https://github.com/matchms/matchms/pull/557)
- Added a save spectra function. To automatically save in the specified file format. [#543](https://github.com/matchms/matchms/pull/543)
- Add saving function in SpectrumProcessor [#543](https://github.com/matchms/matchms/pull/543)
### Fixed
- Fixed bug when loading empty metadata in msp [#548](https://github.com/matchms/matchms/issues/548)
- Handle missing `precursor_mz` in representation and [#452](https://github.com/matchms/matchms/issues/452) introduced by [#514](https://github.com/matchms/matchms/pull/514/files)[#540](https://github.com/matchms/matchms/pull/540)
- Fixed retention time harmonization for msp files [#551](https://github.com/matchms/matchms/issues/551)
- Fix closing mgf file after loading and prevent reopening. [#555](https://github.com/matchms/matchms/issues/555)

### Changed
- Renamed derive_smiles_from_pubchem_compound_name_search to derive_annotation_from_compound_name. [#559](https://github.com/matchms/matchms/pull/559)
- Derive_annotation_from_compound_name does not add smile or inchi when this cannot be interpreted by rdkit. [#559](https://github.com/matchms/matchms/pull/559)
- Refactored SpectrumProcessor. Reduced code repetition and improved modularity. Matchms filters can now be added as functions and in a different position than specified. [#565](https://github.com/matchms/matchms/pull/565)
- The default pipelines now stores matchms functions instead of string representation. [#565](https://github.com/matchms/matchms/pull/565)
- The option to add predefined pipelines to SpectrumProcessor has been removed. Predefined pipelines can now just be added by adding the default_pipelines (which is a list) to the filters parameter. [#565](https://github.com/matchms/matchms/pull/565)

## [0.23.1] - 2023-10-18
### Added
- Additional tests for filter pipeline order
- ProcessingReport. This adds an overview of the number of spectra changed by each filter step. (multiple PR's)
- `repair_not_matching_annotation` filter [#505](https://github.com/matchms/matchms/pull/505)
- Missing docstring documentions [#507](https://github.com/matchms/matchms/pull/507)

### Changed

- Logger warning for rdkit molecule conversion [#507](https://github.com/matchms/matchms/pull/507)
- Repair_smiles_from_compound_name, now works without matchmsextras [#509](https://github.com/matchms/matchms/pull/509/)
  - pubchempy was added as dependency
- Default filters are now stored in the yaml file as separate filters [#496](https://github.com/matchms/matchms/pull/496)
- Duplicated filters are only added once to the pipeline [#524](https://github.com/matchms/matchms/pull/524)
- Custom filters are added after default filters or at a position specified by the user [#498](https://github.com/matchms/matchms/pull/498)
- The file structure of metadata_utils was refactored [#503](https://github.com/matchms/matchms/pull/503)
- interpret_pepmass now removes the pepmass field after entering precursor_mz [#533](https://github.com/matchms/matchms/pull/533)
- Filters that did not have any effect are also mentioned in processing report [#530](https://github.com/matchms/matchms/pull/530)
- Added regex to pepmass reading to properly interpret string representations [#539](https://github.com/matchms/matchms/pull/539)


### Fixed

- handle missing weight information in `repair_parent_mass_is_mol_wt` filter [#507](https://github.com/matchms/matchms/pull/507)
- handle missing smiles in `repair_smiles_of_salts` filter [#507](https://github.com/matchms/matchms/pull/507)
- The filter settings are now stored as well in logging. [#536](https://github.com/matchms/matchms/pull/536)

## [0.22.0] - 2023-08-18

### Added

- New `SpectrumProcessing` class to be the central hub for all filter functions [#455](https://github.com/matchms/matchms/pull/455). Also takes care that filters are executed in a useful order. This is also integrated into the `Pipeline` class.

### Changed

- Adjustment to logger levels to remove uninformative warnings [#484](https://github.com/matchms/matchms/pull/484) and [#487](https://github.com/matchms/matchms/pull/487).
- Extensive code refactoring and cleaning.
- Pipeline class refactoring, Loading of yaml file happens outside Pipeline class [#479](https://github.com/matchms/matchms/pull/479)
- Yaml file now stores individual filters in the correct order [#480](https://github.com/matchms/matchms/pull/480)
- File names are not stored in yaml file anymore, they are now supplied when calling run in Pipeline [#481](https://github.com/matchms/matchms/pull/481)
- Yaml does not store logging information and spectrum files anymore [#481](https://github.com/matchms/matchms/pull/481) and [#482](https://github.com/matchms/matchms/pull/482)


## [0.21.2] - 2023-08-01

### Added
### Changed

- no more warning if precursor m/z field is updated but change is < 0.001 in `interpret_pepmass` filter step [#460](https://github.com/matchms/matchms/pull/460).
- using poetry as a build system [#466](https://github.com/matchms/matchms/pull/466)

### Fixed
- reading MoNA msp files which specify RT in minutes [#462](https://github.com/matchms/matchms/issues/462)
- added missing pyyaml dependency [#463](https://github.com/matchms/matchms/issues/463)

## [0.21.1] - 2023-07-03

### Added

- missing code documentations [#454](https://github.com/matchms/matchms/pull/454)

### Changed

- Moved matchms filter functions into new folder structure [#454](https://github.com/matchms/matchms/pull/454).
- Removed outdated (redundant) filters: `make_ionmode_lowercase` and `set_ionmode_na_when_missing` [#454](https://github.com/matchms/matchms/pull/454).

## [0.21.0] - 2023-06-30

### Added
- New filter functions to repair a smiles that do not match parent mass [#440](https://github.com/matchms/matchms/pull/440)
  - Updated adduct conversion and known adducts
  - added repair_adduct_based_on_smiles
  - added repair_parent_mass_is_mol_wt
  - added repair_precursor_is_parent_mass
  - added repair_smiles_of_salts
  - added require_parent_mass_match_smiles
  - added function to combine this in repair_parent_mass_match_smiles_wrapper
- Added repair_smiles_from_compound_name [#448](https://github.com/matchms/matchms/pull/448)
- Added require_correct_ionmode [#449](https://github.com/matchms/matchms/pull/449)
- Added require_valid_annotation [#451](https://github.com/matchms/matchms/pull/451)
- 
### Changed
- Use pandas for loading adducts dict
- Moved functions from add_parent_mass to derive_precursor_mz_and_parent_mass from
- Updated reiterate_peak_comments function to convert the peak_comments keys to float [#437](https://github.com/matchms/matchms/pull/437)
- Removed filter_by_range non-inplace version [#438](https://github.com/matchms/matchms/pull/438)
- Updated regex in get_peak_values function [#439](https://github.com/matchms/matchms/pull/439)

### Fixed
- Fixed mistake in calculating parent mass from adduct
- Added `metadata_harmonization` parameter to `load_spectra` function [#443](https://github.com/matchms/matchms/pull/443)

## [0.20.0] - 2023-05-30

### Added

- min_mz, max_mz and title parameters to spectrum plot (mostly array plot) [#419](https://github.com/matchms/matchms/pull/419)

### Changed

- Fixed pipeline filter [#414](https://github.com/matchms/matchms/pull/414)
- Removed fingerprint writing to file [#416](https://github.com/matchms/matchms/pull/416)
- Updated harmonize_values function to remove invalid metadata [#418](https://github.com/matchms/matchms/pull/418)
- Fixed metadata export style bug [#423](https://github.com/matchms/matchms/pull/423)
- Updated comment parsing logic in load_from_msp [#420](https://github.com/matchms/matchms/pull/420)
- Minor changes to regular expressions in clean_compound_name [#424](https://github.com/matchms/matchms/pull/424)

### Fixed

## [0.19.0] - 2023-05-10

### Added

- Added function to infer filetype when loading spectra
- CI test runs now include Python 3.10

### Changed

- Support reading old NIST and GOLM MSP formats [#392](https://github.com/matchms/matchms/issues/392)
- expanded options to handle different metadata key styles for (msp) file export [#300](https://github.com/matchms/matchms/issues/300)
- light refactoring of `Metadata` constructor to reduce spectra reading time [#371](https://github.com/matchms/matchms/pull/371/files#)
- two minor corrections of adduct masses (missing electron mass) [#374](https://github.com/matchms/matchms/issues/374)
- Arranged test in folders [#408](https://github.com/matchms/matchms/pull/408)
- Updated datatype of peak_comments returned by load_from_mgf reader [#410](https://github.com/matchms/matchms/pull/410)

### Fixed

- Support sparse score arrays also for FingerprintSimilarity scores [#389](https://github.com/matchms/matchms/issues/389)

## [0.18.0] - 2023-01-05

### Added

- new `Pipeline` class to define entire matchms workflows. This includes importing one or several datasets, processing using matchms filtering/processing functions as well as similartiy computations. Also allows to import/export workflows as yaml files.

### Changed

- major change of `Scores` class. Internally, scores are now stored as a stacked sparse array. This allows to store several different scores for spectrum-spectrums pairs in an efficient way. Also makes it possible to run large-scale comparisons in particular when pipelines start with rapid selective similarity scoring methods such as MetadataMatch or PrecursorMzMatch.
- Scoring/similarity methods now also get a `.sparse_array()` method (next to the previous `.pair()` and `.matrix()` methods).

### Fixed

- minor fix in `interpret_pepmass` function.

## [0.17.0] - 2022-08-23

### Added
- `Scores`: added functionality for writing and reading `Scores` objects to/from disk as JSON and Pickle files [#353](https://github.com/matchms/matchms/pull/353)
- `save_as_msp()` now has a `mode` option (write/append) [#346](https://github.com/matchms/matchms/pull/346)

## [0.16.0] - 2022-06-12

### Added
- `Spectrum` objects now also have `.mz` and `.intensities` properties [#339](https://github.com/matchms/matchms/pull/339)
- `SimilarityNetwork`: similarity-network graphs can now be exported to [cyjs](http://manual.cytoscape.org/en/stable/index.html),
[gexf](http://gexf.net/schema.html), [gml](https://web.archive.org/web/20190207140002/http://www.fim.uni-passau.de/index.php?id=17297&L=1),
and node-link JSON formats [#349](https://github.com/matchms/matchms/pull/349)

### Changed
- metadata filtering: made prefilter check for SMILES and InChI more lenient, eventually resulting in longer runtimes but more accurate checks [#337](https://github.com/matchms/matchms/pull/337)

## [0.15.0] - 2022-03-09

Added neutral losses similarity score (cosine-type score) and a few small fixes.

### Added

- new spectral similarity score: `NeutralLossesCosine` which is based on matches between neutral losses of two spectra [#329](https://github.com/matchms/matchms/pull/329)

### Changed

- added key conversion: "precursor_type" to "adduct" [#332](https://github.com/matchms/matchms/pull/332)
- added key conversion: "rtinseconds" to "retention_time" [#331](https://github.com/matchms/matchms/pull/331)

### Fixed

- handling of duplicate entries in spectrum files (e.g. as field and again in the comments field in msp files) by ugrade of pickydict to 0.4.0 [#332](https://github.com/matchms/matchms/pull/332)

## [0.14.0] - 2022-02-18

This is the first of a few releases to work our way towards matchms 1.0.0, which also means that a few things in the API will likely change. Here the main change is that `Spectrum.metadata` is no longer a simple Python dictionary but became a `Metadata` object. In this context metadata field-names/keys will now be harmonized by default (e.g. "Precursor Mass" will become "precursor_mz). For list of conversions see [matchms key conversion table](https://github.com/matchms/matchms/blob/development/matchms/data/known_key_conversions.csv).

### Added

- new `MetadataMatch`similarity measure in matchms.similarity. This can be used to find matches between metadata entries and currently supports either full string matches or matches of numerical entries within a specified tolerance [#315](https://github.com/matchms/matchms/pull/315)
- metadata is now stored using new `Metadata` class which automatically applied restrictions to used field names/keys to avoid confusion between different format styles [#293](https://github.com/matchms/matchms/pull/293)
- all metadata keys must be lower-case, spaces will be changed to underscores.
- Known key conversions are applied to metadata entries using a [matchms key conversion table](https://github.com/matchms/matchms/blob/development/matchms/data/known_key_conversions.csv)
- new `interpret_pepmass()` filter to handle different pepmass entries found in data [#298][https://github.com/matchms/matchms/issues/298] 

### Changed

- Metadata harmonization will now happen by default! This includes changing field name style and applying known key conversions. To avoid the key conversions user have to make this explicit by setting `metadata_harmonization=False` [#293](https://github.com/matchms/matchms/pull/293)
- `Spikes` class has become `Fragments` class [#293](https://github.com/matchms/matchms/pull/293)
- Change import style (now: isort 5 and slightly different style) [#323](https://github.com/matchms/matchms/pull/323)

### Fixed

- can now handle charges that come as a string of type "2+" or "1-" [#301](https://github.com/matchms/matchms/issues/301)
- new `Metadata`class fixes issue of equality check for different entry orders [#285](https://github.com/matchms/matchms/issues/285)

## [0.13.0] - 2022-02-08

### Added

- Updated and extended plotting functionality, now located in `matchms.plotting`.
Contains three plot types: `plot_spectrum()` or `spectrum.plot()`, `plot_spectra_mirror()` or `spectrum.plot_against()` and `plot_spectra_array()` [#303](https://github.com/matchms/matchms/pull/303)

### Changed

- `Spectrum` objects got an update of the basic spectrum plots `spectrum.plot()` [#303](https://github.com/matchms/matchms/pull/303)
- `require_precursor_mz()` filter will now also discard nonsensical m/z values < 10.0 (value can be adapted by user) [#309](https://github.com/matchms/matchms/pull/309)

### Fixed

- Updated to new url for `load_from_usi` function (old link was broken) [#310](https://github.com/matchms/matchms/pull/310)
- Small bug fix: `add_retention` filters can now properly handle TypeError for empty list. [#314](https://github.com/matchms/matchms/pull/314)

## [0.12.0] - 2022-01-18

### Added

- peak comments (as an `mz: comment` dictionary) are now part of metadata and can be addressed via a `Spectrum()` object `peak_comments` property [#284](https://github.com/matchms/matchms/pull/284)
- peak comments are dynamically updated whenever the respective peaks are changed [#277](https://github.com/matchms/matchms/pull/277)

### Changed

- Major refactoring of unit test layout now using a spectrum builder pattern [#261](https://github.com/matchms/matchms/pull/261)
- Spikes object now has different getitem method that allows to extract specific peaks as mz/intensity pair (or array) [#291](https://github.com/matchms/matchms/pull/291)
- `add_parent_mass()` filter now better handles existing entries (including fields "parent_mass", "exact_mass" and "parentmass") [#292](https://github.com/matchms/matchms/pull/292)
- minor improvement of compound name cleaning in `derive_adduct_from_name()` filter [#280](https://github.com/matchms/matchms/pull/280)
- `save_as_msp()` now writes peak comments (if present) to the output file [#277](https://github.com/matchms/matchms/pull/277)
- `load_from_msp()` now also reads peak comments [#277](https://github.com/matchms/matchms/pull/277)

### Fixed

- able to handle spectra containg empty/zero intensities [#289](https://github.com/matchms/matchms/pull/289)

## [0.11.0] - 2021-12-16

## Added

- better, more flexible string handling of `ModifiedCosine` [#275](https://github.com/matchms/matchms/pull/275)
- matchms logger, replacing all former `print` statments to better control logging output [#271](https://github.com/matchms/matchms/pull/271)
- `add_logging_to_file()`, `set_matchms_logger_level()`, `reset_matchms_logger()` functions to adapt logging output to user needs [#271](https://github.com/matchms/matchms/pull/271)

## Changed

- `save_as_msp()` can now also write to files with other than ".msp" extensions such as ".dat" [#276](https://github.com/matchms/matchms/pull/276)
- refactored `add_precursor_mz`, including better logging [#275](https://github.com/matchms/matchms/pull/275)

## [0.10.0] - 2021-11-21

### Added

- `Spectrum()` objects now also allows generating hashes, e.g. `hash(spectrum)` [#259](https://github.com/matchms/matchms/pull/259)
- `Spectrum()` objects can generate `.spectrum_hash()` and `.metadata_hash()` to track changes to peaks or metadata [#259](https://github.com/matchms/matchms/pull/259)
- `load_from_mgf()` now accepts both a path to a mgf file or a file-like object from a preloaded MGF file [#258](https://github.com/matchms/matchms/pull/258)
- `add_retention` filters with function `add_retention_time()` and `add_retention_index()` [#265](https://github.com/matchms/matchms/pull/265)

### Changed

- Code linting triggered by pylint update [#257](https://github.com/matchms/matchms/pull/257)
- Refactored `add_parent_mass()` filter can now also handle missing charge entries (if ionmode is known) [#252](https://github.com/matchms/matchms/pull/252)

## [0.9.2] - 2021-07-20

### Added

- Support for Python 3.9 [#240](https://github.com/matchms/matchms/issues/240)

### Changed

- Use `bool` instead of `np.bool` [#245](https://github.com/matchms/matchms/pull/245)

## [0.9.1] - 2021-06-16

### Fixed

- Correctly handle charge=0 entries in `add_parent_mass` filter [#236](https://github.com/matchms/matchms/pull/236)
- Reordered written metadata in MSP export for compatability with MS-FINDER & MS-DIAL [#230](https://github.com/matchms/matchms/pull/230)
- Update README.rst to fix fstring-quote python example [#226](https://github.com/matchms/matchms/pull/226)

## [0.9.0] - 2021-05-06

### Added

- new `matchms.networking` module which allows to build and export graphs from `scores` objects [#198](https://github.com/matchms/matchms/pull/198)
- Expand list of known negative ionmode adducts and conversion rules [#213](https://github.com/matchms/matchms/pull/213)
- `.to_numpy` method for Spikes class which allows to run `spectrum.peaks.to_numpy` [#214](https://github.com/matchms/matchms/issues/214)
- `save_as_msp()` function to export spectrums to .msp file [#215](https://github.com/matchms/matchms/pull/215)

### Changed

- `add_precursor_mz()` filter now also checks for metadata in keys `precursormz` and `precursor_mass` [#223](https://github.com/matchms/matchms/pull/223)
- `load_from_msp()` now handles .msp files containing multiple peaks per line separated by `;` [#221](https://github.com/matchms/matchms/pull/221)
- `add_parent_mass()` now includes `overwrite_existing_entry` option (default is False) [#225](https://github.com/matchms/matchms/pull/225)

### Fixed

- `add_parent_mass()` filter now makes consistent use of cleaned adducts [#225](https://github.com/matchms/matchms/pull/225)

## [0.8.2] - 2021-03-08

### Added

- Added filter function 'require_precursor_mz' and added 1 assert function in 'ModifiedCosine' [#191](https://github.com/matchms/matchms/pull/191)

- `make_charge_int()` to convert charge field to integer [#184](https://github.com/matchms/matchms/issues/184)

### Changed

- now deprecated: `make_charge_scalar()`, use `make_charge_int()` instead [#183](https://github.com/matchms/matchms/pull/183)

### Fixed

- Make `load_from_msp` work with different whitespaces [#192](https://github.com/matchms/matchms/issues/192)
- Very minor bugs in `add_parent_mass` [#188](https://github.com/matchms/matchms/pull/188)

## [0.8.1] - 2021-02-19

### Fixed

- Add package data to pypi tar.gz file (to fix Bioconda package) [#179](https://github.com/matchms/matchms/pull/179)

## [0.8.0] - 2021-02-16

### Added

- helper functions to clean adduct strings, `clean_adduct()` [#170](https://github.com/matchms/matchms/pull/170)

### Changed

- more thorough adduct cleaning effecting `derive_adduct_from_name()` and `derive_ionmode()` [#171](https://github.com/matchms/matchms/issues/171)
- significant expansion of `add_parent_mass()` filter to take known adduct properties into account [#170](https://github.com/matchms/matchms/pull/170)

## Fixed

- too unspecific formula detection (and removal) from given compound names in `derive_formula_from_name` [#172](https://github.com/matchms/matchms/issues/172)
- no longer ignore n_max setting in `reduce_to_number_of_peaks` filter [#177](https://github.com/matchms/matchms/issues/177)

## [0.7.0] - 2021-01-04

### Added

- `scores_by_query` and `scores_by reference` now accept sort=True to return sorted scores [#153](https://github.com/matchms/matchms/pull/153)

### Changed

- `Scores.scores` is now returning a structured array [#153](https://github.com/matchms/matchms/pull/153)

### Fixed

- Minor bug in `add_precursor_mz` [#161](https://github.com/matchms/matchms/pull/161)
- Minor bug in `Spectrum` class (missing metadata deepcopy) [#153](https://github.com/matchms/matchms/pull/153)
- Minor bug in `Spectrum` class (__eq__ method was not working with numpy arrays in metadata) [#153](https://github.com/matchms/matchms/pull/153)

## [0.6.2] - 2020-12-03

### Changed

- Considerable performance improvement for CosineGreedy and CosineHungarian [#159](https://github.com/matchms/matchms/pull/159)

## [0.6.1] - 2020-11-26

### Added

- PrecursorMzMatch for deriving precursor m/z matches within a given tolerance [#156](https://github.com/matchms/matchms/pull/156)

### Changed

- Raise error for improper use of reduce_to_number_of_peaks filter [#151](https://github.com/matchms/matchms/pull/151)
- Renamed ParentmassMatch to ParentMassMatch [#156](https://github.com/matchms/matchms/pull/156)

### Fixed

- Fix minor issue with msp importer to avoid failing with unknown characters [#151](https://github.com/matchms/matchms/pull/151)

## [0.6.0] - 2020-09-14

### Added

- Four new peak filtering functions [#119](https://github.com/matchms/matchms/pull/119)
- score_by_reference and score_by_query methods to Scores [#142](https://github.com/matchms/matchms/pull/142)
- is_symmetric option to speed up all-vs-all type score calculation [#59](https://github.com/matchms/matchms/issues/59)
- Support for Python 3.8 [#145](https://github.com/matchms/matchms/pull/145)

### Changed

- Refactor similarity scores to be instances of BaseSimilarity class [#135](https://github.com/matchms/matchms/issues/135)
- Marked Scores.calculate() method as deprecated [#135](https://github.com/matchms/matchms/issues/135)

### Removed

- calculate_parallel function [#135](https://github.com/matchms/matchms/issues/135)
- Scores.calculate_parallel method [#135](https://github.com/matchms/matchms/issues/135)
- similarity.FingerprintSimilarityParallel class (now part of similarity.FingerprintSimilarity) [#135](https://github.com/matchms/matchms/issues/135)
- similarity.ParentmassMatchParallel class (now part of similarity.ParentmassMatch) [#135](https://github.com/matchms/matchms/issues/135)

## [0.5.2] - 2020-08-26

### Changed

- Revision of JOSS manuscript [#137](https://github.com/matchms/matchms/pull/137)

## [0.5.1] - 2020-08-19

### Added

- Basic submodule documentation and more code examples [#128](https://github.com/matchms/matchms/pull/128)

### Changed

- Extended, updated, and corrected documentation for filter functions [#118](https://github.com/matchms/matchms/pull/118)

## [0.5.0] - 2020-08-05

### Added

- Read mzML and mzXML files to create Spectrum objects from it [#110](https://github.com/matchms/matchms/pull/110)
- Read msp files to create Spectrum objects from it [#102](https://github.com/matchms/matchms/pull/102)
- Peak weighting option for CosineGreedy and ModifiedCosine score [#96](https://github.com/matchms/matchms/issues/96)
- Peak weighting option for CosineHungarian score [#112](https://github.com/matchms/matchms/pull/112)
- Similarity score based on comparing parent masses [#79](https://github.com/matchms/matchms/pull/79)
- Method for instantiating a spectrum from the metabolomics USI [#93](https://github.com/matchms/matchms/pull/93)

### Changed

- CosineGreedy function is now numba based [#86](https://github.com/matchms/matchms/pull/86)
- Extended readthedocs documentation [#82](https://github.com/matchms/matchms/issues/82)

### Fixed

- Incorrect denominator for cosine score normalization [#98](https://github.com/matchms/matchms/pull/98)

## [0.4.0] - 2020-06-11

### Added

- Filter add_fingerprint to derive molecular fingerprints [#42](https://github.com/matchms/matchms/issues/42)
- Similarity scores based on molecular fingerprints [#42](https://github.com/matchms/matchms/issues/42)
- Add extensive compound name cleaning and harmonization [#23](https://github.com/matchms/matchms/issues/23)
- Faster cosine score implementation using numba [#29](https://github.com/matchms/matchms/issues/29)
- Cosine score based on Hungarian algorithm [#40](https://github.com/matchms/matchms/pull/40)
- Modified cosine score [#26](https://github.com/matchms/matchms/issues/26)
- Import and export of spectrums from json files [#15](https://github.com/matchms/matchms/issues/15)
- Doc strings for many methods [#49](https://github.com/matchms/matchms/issues/49)
- Examples in doc strings which are tested on CI [#49](https://github.com/matchms/matchms/issues/49)

### Changed

- normalize_intensities filter now also normalizes losses [#69](https://github.com/matchms/matchms/issues/69)

### Removed

## [0.3.4] - 2020-05-29

### Changed

- Fix verify step in conda publish workflow
- Fixed mixed up loss intensity order. [#20](https://github.com/matchms/matchms/issues/20)

## [0.3.3] - 2020-05-27

### Added

- Build workflow runs the tests after installing the package [#47](https://github.com/matchms/matchms/pull/47)

### Changed

- tests were removed from the package (see setup.py) [#47](https://github.com/matchms/matchms/pull/47)

## [0.3.2] - 2020-05-26

### Added

- Workflow improvements
  - Use artifacts in build workflow
  - List artifact folder in build workflow

### Changed

- Workflow improvements [#244](https://github.com/matchms/matchms-backup/pull/244)
  - merge anaconda and python build workflows
  - fix conda package install command in build workflow
  - publish only on ubuntu machine
  - update workflow names
  - test conda packages on windows and unix separately
  - install conda package generated by the workflow
  - split workflows into multiple parts
  - use default settings for conda action
- data folder is handled by setup.py but not meta.yml

### Removed

- remove python build badge [#244](https://github.com/matchms/matchms-backup/pull/244)
- Moved ``spec2vec`` similarity related functionality from ``matchms`` to [iomega/spec2vec](https://github.com/iomega/spec2vec)
- removed build step in build workflow
- removed conda build scripts: conda/build.sh and conda/bld.bat
- removed conda/condarc.yml
- removed conda_build_config.yaml
- removed testing from publish workflow

## [0.3.1] - 2020-05-19

### Added

- improve conda package [#225](https://github.com/matchms/matchms/pull/225)
  - Build scripts for Windows and Unix(MacOS and Linux) systems
  - verify conda package after uploading to anaconda repository by installing it
  - conda package also includes `matchms/data` folder

### Changed

- conda package fixes [#223](https://github.com/matchms/matchms/pull/223)
  - move conda receipe to conda folder
  - fix conda package installation issue
  - add extra import tests for conda package
  - add instructions to build conda package locally
  - automatically find matchms package in setup.py
  - update developer instructions
  - increase verbosity while packaging
  - skip builds for Python 2.X
  - more flexible package versions
  - add deployment requirements to meta.yml
- verify conda package [#225](https://github.com/matchms/matchms/pull/225)
  - use conda/environment.yml when building the package
- split anaconda workflow [#225](https://github.com/matchms/matchms/pull/225)
  - conda build: tests conda packages on every push and pull request
  - conda publish: publish and test conda package on release
  - update the developer instructions
  - move conda receipe to conda folder

## [0.3.0] - 2020-05-13

### Added

- Spectrum, Scores class, save_to_mgf, load_from_mgf, normalize_intensities, calculate_scores [#66](https://github.com/matchms/matchms/pull/66) [#67](https://github.com/matchms/matchms/pull/67) [#103](https://github.com/matchms/matchms/pull/103) [#108](https://github.com/matchms/matchms/pull/108) [#113](https://github.com/matchms/matchms/pull/113) [#115](https://github.com/matchms/matchms/pull/115) [#151](https://github.com/matchms/matchms/pull/151) [#152](https://github.com/matchms/matchms/pull/152) [#121](https://github.com/matchms/matchms/pull/121) [#154](https://github.com/matchms/matchms/pull/154) [#134](https://github.com/matchms/matchms/pull/134) [#159](https://github.com/matchms/matchms/pull/159) [#161](https://github.com/matchms/matchms/pull/161) [#198](https://github.com/matchms/matchms/pull/198)
- Spikes class [#150](https://github.com/matchms/matchms/pull/150) [#167](https://github.com/matchms/matchms/pull/167)
- Anaconda package [#70](https://github.com/matchms/matchms/pull/70) [#68](https://github.com/matchms/matchms/pull/68) [#181](https://github.com/matchms/matchms/pull/181)
- Sonarcloud [#80](https://github.com/matchms/matchms/pull/80) [#79](https://github.com/matchms/matchms/pull/79) [#149](https://github.com/matchms/matchms/pull/149) [#169](https://github.com/matchms/matchms/pull/169)
- Normalization filter [#83](https://github.com/matchms/matchms/pull/83)
- SpeciesString filter [#181](https://github.com/matchms/matchms/pull/181)
- Select by relative intensity filter [#98](https://github.com/matchms/matchms/pull/98)
- Select-by capability based on mz and intensity [#87](https://github.com/matchms/matchms/pull/87)
- Default filters [#97](https://github.com/matchms/matchms/pull/97)
- integration test [#89](https://github.com/matchms/matchms/pull/89) [#147](https://github.com/matchms/matchms/pull/147) [#156](https://github.com/matchms/matchms/pull/156) [#194](https://github.com/matchms/matchms/pull/194)
- cosine greedy similarity function [#112](https://github.com/matchms/matchms/pull/112)
- parent mass filter [#116](https://github.com/matchms/matchms/pull/116) [#122](https://github.com/matchms/matchms/pull/122) [#158](https://github.com/matchms/matchms/pull/158)
- require_minimum_number_of_peaks filter [#131](https://github.com/matchms/matchms/pull/131) [#155](https://github.com/matchms/matchms/pull/155)
- reduce_to_number_of_peaks filter [#209](https://github.com/matchms/matchms/pull/209)
- inchi filters [#145](https://github.com/matchms/matchms/pull/145) [#127](https://github.com/matchms/matchms/pull/127) [#181](https://github.com/matchms/matchms/pull/181)
- losses [#160](https://github.com/matchms/matchms/pull/160)
- vesion string checks [#185](https://github.com/matchms/matchms/pull/185)
- Spec2Vec [#183](https://github.com/matchms/matchms/pull/183) [#165](https://github.com/matchms/matchms/pull/165)
- functions to verify inchies [#181](https://github.com/matchms/matchms/pull/181) [#180](https://github.com/matchms/matchms/pull/180)
- documentation using radthedocs [#196](https://github.com/matchms/matchms/pull/196) [#197](https://github.com/matchms/matchms/pull/197)
- build status badges [#174](https://github.com/matchms/matchms/pull/174)
- vectorize spec2vec [#206](https://github.com/matchms/matchms/pull/206)

### Changed

- Seperate filters [#97](https://github.com/matchms/matchms/pull/97)
- Translate filter steps to new structure (interpret charge and ionmode) [#73](https://github.com/matchms/matchms/pull/73)
- filters returning a new spectrum [#100](https://github.com/matchms/matchms/pull/100)
- Flowchart diagram [#135](https://github.com/matchms/matchms/pull/135)
- numpy usage [#191](https://github.com/matchms/matchms/pull/191)
- consistency of the import statements [#189](https://github.com/matchms/matchms/pull/189)

## [0.2.0] - 2020-04-03

### Added

- Anaconda actions

## [0.1.0] - 2020-03-19

### Added

- This is the initial version of Spec2Vec from https://github.com/iomega/Spec2Vec
- (later splitted into matchms + spec2vec)

[Unreleased]: https://github.com/matchms/matchms/compare/0.24.1...HEAD
[0.24.1]: https://github.com/matchms/matchms/compare/0.24.0...0.24.1
[0.24.0]: https://github.com/matchms/matchms/compare/0.23.1...0.24.0
[0.22.0]: https://github.com/matchms/matchms/compare/0.21.2...0.22.0
[0.21.2]: https://github.com/matchms/matchms/compare/0.20.1...0.21.2
[0.21.1]: https://github.com/matchms/matchms/compare/0.21.0...0.21.1
[0.21.0]: https://github.com/matchms/matchms/compare/0.20.0...0.21.0
[0.20.0]: https://github.com/matchms/matchms/compare/0.19.0...0.20.0
[0.19.0]: https://github.com/matchms/matchms/compare/0.18.0...0.19.0
[0.18.0]: https://github.com/matchms/matchms/compare/0.17.0...0.18.0
[0.17.0]: https://github.com/matchms/matchms/compare/0.16.0...0.17.0
[0.16.0]: https://github.com/matchms/matchms/compare/0.15.0...0.16.0
[0.15.0]: https://github.com/matchms/matchms/compare/0.14.0...0.15.0
[0.14.0]: https://github.com/matchms/matchms/compare/0.13.0...0.14.0
[0.13.0]: https://github.com/matchms/matchms/compare/0.12.0...0.13.0
[0.12.0]: https://github.com/matchms/matchms/compare/0.11.0...0.12.0
[0.11.0]: https://github.com/matchms/matchms/compare/0.10.0...0.11.0
[0.10.0]: https://github.com/matchms/matchms/compare/0.9.2...0.10.0
[0.9.2]: https://github.com/matchms/matchms/compare/0.9.0...0.9.2
[0.9.1]: https://github.com/matchms/matchms/compare/0.9.0...0.9.1
[0.9.0]: https://github.com/matchms/matchms/compare/0.8.2...0.9.0
[0.8.2]: https://github.com/matchms/matchms/compare/0.8.1...0.8.2
[0.8.1]: https://github.com/matchms/matchms/compare/0.8.0...0.8.1
[0.8.0]: https://github.com/matchms/matchms/compare/0.7.0...0.8.0
[0.7.0]: https://github.com/matchms/matchms/compare/0.6.2...0.7.0
[0.6.2]: https://github.com/matchms/matchms/compare/0.6.1...0.6.2
[0.6.1]: https://github.com/matchms/matchms/compare/0.6.0...0.6.1
[0.6.0]: https://github.com/matchms/matchms/compare/0.5.2...0.6.0
[0.5.2]: https://github.com/matchms/matchms/compare/0.5.1...0.5.2
[0.5.1]: https://github.com/matchms/matchms/compare/0.5.0...0.5.1
[0.5.0]: https://github.com/matchms/matchms/compare/0.4.0...0.5.0
[0.4.0]: https://github.com/matchms/matchms/compare/0.3.4...0.4.0
[0.3.4]: https://github.com/matchms/matchms/compare/0.3.3...0.3.4
[0.3.3]: https://github.com/matchms/matchms/compare/0.3.2...0.3.3
[0.3.2]: https://github.com/matchms/matchms/compare/0.3.1...0.3.2
[0.3.1]: https://github.com/matchms/matchms/compare/0.3.0...0.3.1
[0.3.0]: https://github.com/matchms/matchms/compare/0.2.0...0.3.0
[0.2.0]: https://github.com/matchms/matchms/compare/0.1.0...0.2.0
[0.1.0]: https://github.com/matchms/matchms/releases/tag/0.1.0<|MERGE_RESOLUTION|>--- conflicted
+++ resolved
@@ -4,11 +4,10 @@
 
 The format is based on [Keep a Changelog](https://keepachangelog.com/en/1.0.0/),
 and this project adheres to [Semantic Versioning](https://semver.org/spec/v2.0.0.html).
-<<<<<<< HEAD
+
 ## unreleased
 ### Added
 - filters `require_retention_time` and `require_retention_index`. [#585](https://github.com/matchms/matchms/pull/602)
-=======
 ## [0.24.4] -2024-01-16
 ### changed
 - return processing_report by pipeline
@@ -16,7 +15,6 @@
 ## [0.24.3] -2024-01-16
 ### changed
 - Removed repair_precursor_is_parent_mass
->>>>>>> 7f2357b4
 
 ## [0.24.1] -2024-01-16
 
