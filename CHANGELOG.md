# Changelog

All notable changes to this project will be documented in this file.

The format is based on [Keep a Changelog](https://keepachangelog.com/en/1.0.0/),
and this project adheres to [Semantic Versioning](https://semver.org/spec/v2.0.0.html).

## [Unreleased]

### Added
<<<<<<< HEAD
- Cosine score based on Hungarian algorithm [#40](https://github.com/matchms/matchms/pull/40)
=======

- Modified cosine score [#26](https://github.com/matchms/matchms/issues/26)
- Doc strings for many methods [#49](https://github.com/matchms/matchms/issues/49)
- Examples in doc strings which are tested on CI
>>>>>>> cfb5de04

### Changed

- ...

### Fixed

- ...

### Removed

## [0.3.4] - 2020-05-29

### Changed

- Fix verify step in conda publish workflow

## [0.3.3] - 2020-05-27

### Added

- Build workflow runs the tests after installing the package [#47](https://github.com/matchms/matchms/pull/47)

### Changed

- tests were removed from the package (see setup.py) [#47](https://github.com/matchms/matchms/pull/47)

## [0.3.2] - 2020-05-26

### Added

- Workflow improvements
  - Use artifacts in build workflow
  - List artifact folder in build workflow

### Changed

- Workflow improvements [#244](https://github.com/matchms/matchms-backup/pull/244)
  - merge anaconda and python build workflows
  - fix conda package install command in build workflow
  - publish only on ubuntu machine
  - update workflow names
  - test conda packages on windows and unix separately
  - install conda package generated by the workflow
  - split workflows into multiple parts
  - use default settings for conda action
- data folder is handled by setup.py but not meta.yml

### Removed

- remove python build badge [#244](https://github.com/matchms/matchms-backup/pull/244)
- Moved ``spec2vec`` similarity related functionality from ``matchms`` to [iomega/spec2vec](https://github.com/iomega/spec2vec)
- removed build step in build workflow
- removed conda build scripts: conda/build.sh and conda/bld.bat
- removed conda/condarc.yml
- removed conda_build_config.yaml
- removed testing from publish workflow


## [0.3.1] - 2020-05-19

### Added

- improve conda package [#225](https://github.com/matchms/matchms/pull/225)
  - Build scripts for Windows and Unix(MacOS and Linux) systems
  - verify conda package after uploading to anaconda repository by installing it
  - conda package also includes `matchms/data` folder

### Changed

- conda package fixes [#223](https://github.com/matchms/matchms/pull/223)
  - move conda receipe to conda folder
  - fix conda package installation issue
  - add extra import tests for conda package
  - add instructions to build conda package locally
  - automatically find matchms package in setup.py
  - update developer instructions
  - increase verbosity while packaging
  - skip builds for Python 2.X
  - more flexible package versions
  - add deployment requirements to meta.yml
- verify conda package [#225](https://github.com/matchms/matchms/pull/225)
  - use conda/environment.yml when building the package
- split anaconda workflow [#225](https://github.com/matchms/matchms/pull/225)
  - conda build: tests conda packages on every push and pull request
  - conda publish: publish and test conda package on release
  - update the developer instructions
  - move conda receipe to conda folder


## [0.3.0] - 2020-05-13

### Added

- Spectrum, Scores class, save_to_mgf, load_from_mgf, normalize_intensities, calculate_scores [#66](https://github.com/matchms/matchms/pull/66) [#67](https://github.com/matchms/matchms/pull/67) [#103](https://github.com/matchms/matchms/pull/103) [#108](https://github.com/matchms/matchms/pull/108) [#113](https://github.com/matchms/matchms/pull/113) [#115](https://github.com/matchms/matchms/pull/115) [#151](https://github.com/matchms/matchms/pull/151) [#152](https://github.com/matchms/matchms/pull/152) [#121](https://github.com/matchms/matchms/pull/121) [#154](https://github.com/matchms/matchms/pull/154) [#134](https://github.com/matchms/matchms/pull/134) [#159](https://github.com/matchms/matchms/pull/159) [#161](https://github.com/matchms/matchms/pull/161) [#198](https://github.com/matchms/matchms/pull/198)
- Spikes class [#150](https://github.com/matchms/matchms/pull/150) [#167](https://github.com/matchms/matchms/pull/167)
- Anaconda package [#70](https://github.com/matchms/matchms/pull/70) [#68](https://github.com/matchms/matchms/pull/68) [#181](https://github.com/matchms/matchms/pull/181)
- Sonarcloud [#80](https://github.com/matchms/matchms/pull/80) [#79](https://github.com/matchms/matchms/pull/79) [#149](https://github.com/matchms/matchms/pull/149) [#169](https://github.com/matchms/matchms/pull/169)
- Normalization filter [#83](https://github.com/matchms/matchms/pull/83)
- SpeciesString filter [#181](https://github.com/matchms/matchms/pull/181)
- Select by relative intensity filter [#98](https://github.com/matchms/matchms/pull/98)
- Select-by capability based on mz and intensity [#87](https://github.com/matchms/matchms/pull/87)
- Default filters [#97](https://github.com/matchms/matchms/pull/97)
- integration test [#89](https://github.com/matchms/matchms/pull/89) [#147](https://github.com/matchms/matchms/pull/147) [#156](https://github.com/matchms/matchms/pull/156) [#194](https://github.com/matchms/matchms/pull/194)
- cosine greedy similarity function [#112](https://github.com/matchms/matchms/pull/112)
- parent mass filter [#116](https://github.com/matchms/matchms/pull/116) [#122](https://github.com/matchms/matchms/pull/122) [#158](https://github.com/matchms/matchms/pull/158)
- require_minimum_number_of_peaks filter [#131](https://github.com/matchms/matchms/pull/131) [#155](https://github.com/matchms/matchms/pull/155)
- reduce_to_number_of_peaks filter [#209](https://github.com/matchms/matchms/pull/209)
- inchi filters [#145](https://github.com/matchms/matchms/pull/145) [#127](https://github.com/matchms/matchms/pull/127) [#181](https://github.com/matchms/matchms/pull/181)
- losses [#160](https://github.com/matchms/matchms/pull/160)
- vesion string checks [#185](https://github.com/matchms/matchms/pull/185)
- Spec2Vec [#183](https://github.com/matchms/matchms/pull/183) [#165](https://github.com/matchms/matchms/pull/165)
- functions to verify inchies [#181](https://github.com/matchms/matchms/pull/181) [#180](https://github.com/matchms/matchms/pull/180)
- documentation using radthedocs [#196](https://github.com/matchms/matchms/pull/196) [#197](https://github.com/matchms/matchms/pull/197)
- build status badges [#174](https://github.com/matchms/matchms/pull/174)
- vectorize spec2vec [#206](https://github.com/matchms/matchms/pull/206)

### Changed

- Seperate filters [#97](https://github.com/matchms/matchms/pull/97)
- Translate filter steps to new structure (interpret charge and ionmode) [#73](https://github.com/matchms/matchms/pull/73)
- filters returning a new spectrum [#100](https://github.com/matchms/matchms/pull/100)
- Flowchart diagram [#135](https://github.com/matchms/matchms/pull/135)
- numpy usage [#191](https://github.com/matchms/matchms/pull/191)
- consistency of the import statements [#189](https://github.com/matchms/matchms/pull/189)

### Fixed
-

### Removed
-


## [0.2.0] - 2020-04-03
### Added
- Anaconda actions


## [0.1.0] - 2020-03-19
### Added
- This is the initial version of Spec2Vec from https://github.com/iomega/Spec2Vec

[Unreleased]: https://github.com/matchms/matchms/compare/0.3.4...HEAD
[0.3.4]: https://github.com/matchms/matchms/compare/0.3.3...0.3.4
[0.3.3]: https://github.com/matchms/matchms/compare/0.3.2...0.3.3
[0.3.2]: https://github.com/matchms/matchms/compare/0.3.1...0.3.2
[0.3.1]: https://github.com/matchms/matchms/compare/0.3.0...0.3.1
[0.3.0]: https://github.com/matchms/matchms/compare/0.2.0...0.3.0
[0.2.0]: https://github.com/matchms/matchms/compare/0.1.0...0.2.0
[0.1.0]: https://github.com/matchms/matchms/releases/tag/0.1.0<|MERGE_RESOLUTION|>--- conflicted
+++ resolved
@@ -8,14 +8,10 @@
 ## [Unreleased]
 
 ### Added
-<<<<<<< HEAD
 - Cosine score based on Hungarian algorithm [#40](https://github.com/matchms/matchms/pull/40)
-=======
-
 - Modified cosine score [#26](https://github.com/matchms/matchms/issues/26)
 - Doc strings for many methods [#49](https://github.com/matchms/matchms/issues/49)
 - Examples in doc strings which are tested on CI
->>>>>>> cfb5de04
 
 ### Changed
 
