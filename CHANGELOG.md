--- conflicted
+++ resolved
@@ -5,12 +5,11 @@
 The format is based on [Keep a Changelog](https://keepachangelog.com/en/1.0.0/),
 and this project adheres to [Semantic Versioning](https://semver.org/spec/v2.0.0.html).
 
-<<<<<<< HEAD
 ## Unreleased
 
 ### Added
 - Added derive_formula_from_smiles
-=======
+
 ## [0.26.3] -2024-06-07
 
 ### Added
@@ -20,7 +19,6 @@
 ## [0.26.2] -2024-06-03
 ### Added
 - Added require correct ms level
->>>>>>> de9c75d0
 
 ### Changed
 - Fixed bug in repair_adduct_and_parent_mass_based_on_smiles if mass from smiles is None
